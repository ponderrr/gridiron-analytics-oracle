import React, { useState } from "react";
import { Link, useNavigate } from "react-router-dom";
import { Eye, EyeOff, Mail, Lock } from "lucide-react";
import Layout from "@/components/Layout";
import LoadingSpinner from "../components/LoadingSpinner";
import { useAuth } from "@/contexts/AuthContext";
import { useTheme } from "@/contexts/ThemeContext";
import { getThemeClasses } from "@/lib/constants";
import {
  validateEmail,
  validatePassword,
  getPasswordStrength,
  validateEmailDetailed,
  getPasswordFeedback,
  passwordStrengthScore,
  passwordStrengthLabel,
} from "../lib/validation";
import { VALIDATION_MESSAGES } from "../lib/validation";
import { useFormError } from "@/hooks/useFormError";
import DOMPurify from "dompurify";
import { SPACING_SCALE } from "@/lib/constants";

const Signup: React.FC = () => {
  const [email, setEmail] = useState("");
  const [password, setPassword] = useState("");
  const [confirmPassword, setConfirmPassword] = useState("");
  const [showPassword, setShowPassword] = useState(false);
  const [showConfirmPassword, setShowConfirmPassword] = useState(false);
  const [success, setSuccess] = useState("");
  const [isLoading, setIsLoading] = useState(false);
  const [emailFeedback, setEmailFeedback] = useState<string[]>([]);
  const [passwordFeedback, setPasswordFeedback] = useState<string[]>([]);
  const [passwordScore, setPasswordScore] = useState<number>(0);
  const [passwordLabel, setPasswordLabel] = useState<string>("Weak");

  const { signup } = useAuth();
  const { effectiveTheme } = useTheme();
  const themeClasses = getThemeClasses(effectiveTheme);
  const navigate = useNavigate();
  const { error, setError, clearError, formatAndSetError } = useFormError();

  const handleSubmit = async (e: React.FormEvent) => {
    e.preventDefault();
    clearError();
    setSuccess("");

    // Sanitize inputs before validation and use
    const sanitizedEmail = DOMPurify.sanitize(email);
    const sanitizedPassword = DOMPurify.sanitize(password);
    const sanitizedConfirmPassword = DOMPurify.sanitize(confirmPassword);

    const emailError = validateEmail(sanitizedEmail);
    if (emailError) {
      setError(emailError);
      return;
    }

    const passwordErrors = validatePassword(sanitizedPassword);
    if (passwordErrors.length > 0) {
      setError(passwordErrors.join(" "));
      return;
    }

    if (!sanitizedConfirmPassword) {
      setError(VALIDATION_MESSAGES.CONFIRM_PASSWORD_REQUIRED);
      return;
    }

    if (sanitizedPassword !== sanitizedConfirmPassword) {
      setError(VALIDATION_MESSAGES.PASSWORDS_DONT_MATCH);
      return;
    }

    setIsLoading(true);
    try {
      await signup(sanitizedEmail, sanitizedPassword);
      setSuccess(VALIDATION_MESSAGES.ACCOUNT_CREATED_SUCCESS);
      setTimeout(() => {
        navigate("/login");
      }, 3000);
    } catch (err) {
      formatAndSetError(err);
    } finally {
      setIsLoading(false);
    }
  };

  const passwordStrength = getPasswordStrength(password);

  // Real-time email validation
  const handleEmailChange = (value: string) => {
    const sanitized = DOMPurify.sanitize(value);
    setEmail(sanitized);
    const result = validateEmailDetailed(sanitized);
    setEmailFeedback(result.errors);
  };

  // Real-time password validation
  const handlePasswordChange = (value: string) => {
    const sanitized = DOMPurify.sanitize(value);
    setPassword(sanitized);
    setPasswordFeedback(getPasswordFeedback(sanitized));
    const score = passwordStrengthScore(sanitized);
    setPasswordScore(score);
    setPasswordLabel(passwordStrengthLabel(score));
  };

  return (
    <Layout>
      <div
        className="min-h-screen flex items-center justify-center"
        style={{ padding: `${SPACING_SCALE["2xl"]} ${SPACING_SCALE.md}` }}
      >
        <div
          className="max-w-md w-full"
          style={{
            display: "flex",
            flexDirection: "column",
            gap: SPACING_SCALE.xl,
          }}
        >
          {/* Header */}
          <div className="text-center">
<<<<<<< HEAD
            <h2 className={`text-3xl font-bold mb-2 ${themeClasses.TEXT_PRIMARY}`}>
=======
            <h2
              className="text-3xl font-bold text-white"
              style={{ marginBottom: SPACING_SCALE.sm }}
            >
>>>>>>> 445ba445
              Join the Guru Club
            </h2>
            <p className={themeClasses.TEXT_TERTIARY}>
              Create your Fantasy Football Guru account
            </p>
          </div>

          {/* Form */}
          <div
            className="card-gradient rounded-xl"
            style={{ padding: SPACING_SCALE.xl }}
          >
            <form
              onSubmit={handleSubmit}
              style={{
                display: "flex",
                flexDirection: "column",
                gap: SPACING_SCALE.lg,
              }}
            >
              {error && (
                <div
                  className="bg-red-500/10 border border-red-500/20 text-red-400 rounded-lg text-sm"
                  style={{ padding: `${SPACING_SCALE.sm} ${SPACING_SCALE.md}` }}
                >
                  {error}
                </div>
              )}

              {success && (
                <div
                  className="bg-emerald-500/10 border border-emerald-500/20 text-emerald-400 rounded-lg text-sm"
                  style={{ padding: `${SPACING_SCALE.sm} ${SPACING_SCALE.md}` }}
                >
                  {success}
                </div>
              )}

              {/* Email */}
              <div>
<<<<<<< HEAD
                <label className={`block text-sm font-medium mb-2 ${themeClasses.TEXT_SECONDARY}`}>
=======
                <label
                  className="block text-sm font-medium text-slate-300"
                  style={{ marginBottom: SPACING_SCALE.xs }}
                >
>>>>>>> 445ba445
                  Email Address
                </label>
                <div className="relative">
                  <Mail className={`absolute left-3 top-1/2 transform -translate-y-1/2 h-5 w-5 ${themeClasses.TEXT_TERTIARY}`} />
                  <input
                    type="email"
                    value={email}
                    onChange={(e) => handleEmailChange(e.target.value)}
                    className={`w-full pl-10 pr-4 py-3 ${themeClasses.BG_TERTIARY} border ${themeClasses.BORDER} rounded-lg ${themeClasses.TEXT_PRIMARY} placeholder-${themeClasses.TEXT_TERTIARY} focus:outline-none focus:ring-2 focus:ring-emerald-500 focus:border-transparent transition-all`}
                    placeholder="Enter your email"
                    required
                  />
                </div>
                {email && emailFeedback.length > 0 && (
                  <ul
                    className="text-xs text-red-400"
                    style={{
                      marginTop: SPACING_SCALE.xs,
                      display: "flex",
                      flexDirection: "column",
                      gap: SPACING_SCALE.xs,
                    }}
                  >
                    {emailFeedback.map((msg, i) => (
                      <li key={i}>{msg}</li>
                    ))}
                  </ul>
                )}
              </div>

              {/* Password */}
              <div>
<<<<<<< HEAD
                <label className={`block text-sm font-medium mb-2 ${themeClasses.TEXT_SECONDARY}`}>
=======
                <label
                  className="block text-sm font-medium text-slate-300"
                  style={{ marginBottom: SPACING_SCALE.xs }}
                >
>>>>>>> 445ba445
                  Password
                </label>
                <div className="relative">
                  <Lock className={`absolute left-3 top-1/2 transform -translate-y-1/2 h-5 w-5 ${themeClasses.TEXT_TERTIARY}`} />
                  <input
                    type={showPassword ? "text" : "password"}
                    value={password}
                    onChange={(e) => handlePasswordChange(e.target.value)}
                    className={`w-full pl-10 pr-12 py-3 ${themeClasses.BG_TERTIARY} border ${themeClasses.BORDER} rounded-lg ${themeClasses.TEXT_PRIMARY} placeholder-${themeClasses.TEXT_TERTIARY} focus:outline-none focus:ring-2 focus:ring-emerald-500 focus:border-transparent transition-all`}
                    placeholder="Create a password"
                    required
                  />
                  <button
                    type="button"
                    onClick={() => setShowPassword(!showPassword)}
                    className={`absolute right-3 top-1/2 transform -translate-y-1/2 ${themeClasses.TEXT_TERTIARY} hover:${themeClasses.TEXT_SECONDARY} transition-colors`}
                  >
                    {showPassword ? (
                      <EyeOff className="h-5 w-5" />
                    ) : (
                      <Eye className="h-5 w-5" />
                    )}
                  </button>
                </div>

                {/* Password Requirements */}
                {password && (
                  <div
                    style={{
                      marginTop: SPACING_SCALE.xs,
                      display: "flex",
                      flexDirection: "column",
                      gap: SPACING_SCALE.xs,
                    }}
                  >
                    <div
                      className={`text-xs flex items-center ${
                        passwordStrength.minLength
                          ? "text-emerald-400"
                          : themeClasses.TEXT_TERTIARY
                      }`}
                    >
                      <div
                        className={`w-1.5 h-1.5 rounded-full mr-2 ${
                          passwordStrength.minLength
                            ? "bg-emerald-400"
                            : themeClasses.BG_TERTIARY
                        }`}
                      />
                      At least 8 characters
                    </div>
                    <div
                      className={`text-xs flex items-center ${
                        passwordStrength.hasUpper
                          ? "text-emerald-400"
                          : themeClasses.TEXT_TERTIARY
                      }`}
                    >
                      <div
                        className={`w-1.5 h-1.5 rounded-full mr-2 ${
                          passwordStrength.hasUpper
                            ? "bg-emerald-400"
                            : themeClasses.BG_TERTIARY
                        }`}
                      />
                      One uppercase letter
                    </div>
                    <div
                      className={`text-xs flex items-center ${
                        passwordStrength.hasLower
                          ? "text-emerald-400"
                          : themeClasses.TEXT_TERTIARY
                      }`}
                    >
                      <div
                        className={`w-1.5 h-1.5 rounded-full mr-2 ${
                          passwordStrength.hasLower
                            ? "bg-emerald-400"
                            : themeClasses.BG_TERTIARY
                        }`}
                      />
                      One lowercase letter
                    </div>
                    <div
                      className={`text-xs flex items-center ${
                        passwordStrength.hasNumber
                          ? "text-emerald-400"
                          : themeClasses.TEXT_TERTIARY
                      }`}
                    >
                      <div
                        className={`w-1.5 h-1.5 rounded-full mr-2 ${
                          passwordStrength.hasNumber
                            ? "bg-emerald-400"
                            : themeClasses.BG_TERTIARY
                        }`}
                      />
                      One number
                    </div>
                  </div>
                )}

                {/* Password Strength */}
                {password && (
                  <div className="mt-2">
                    <div className="flex items-center justify-between text-xs mb-1">
                      <span className={themeClasses.TEXT_TERTIARY}>Strength:</span>
                      <span className="text-emerald-400">{passwordLabel}</span>
                    </div>
                    <div className="w-full bg-slate-700 rounded-full h-2">
                      <div
                        className={`h-2 rounded-full transition-all duration-300 ${
                          passwordScore <= 1
                            ? "bg-red-500"
                            : passwordScore <= 2
                            ? "bg-yellow-500"
                            : passwordScore <= 3
                            ? "bg-blue-500"
                            : "bg-emerald-500"
                        }`}
                        style={{ width: `${(passwordScore / 4) * 100}%` }}
                      />
                    </div>
                  </div>
                )}

                {password && passwordFeedback.length > 0 && (
                  <ul className="mt-1 text-xs text-red-400 space-y-0.5">
                    {passwordFeedback.map((msg, i) => (
                      <li key={i}>{msg}</li>
                    ))}
                  </ul>
                )}
              </div>

              {/* Confirm Password */}
              <div>
                <label className={`block text-sm font-medium mb-2 ${themeClasses.TEXT_SECONDARY}`}>
                  Confirm Password
                </label>
                <div className="relative">
                  <Lock className={`absolute left-3 top-1/2 transform -translate-y-1/2 h-5 w-5 ${themeClasses.TEXT_TERTIARY}`} />
                  <input
                    type={showConfirmPassword ? "text" : "password"}
                    value={confirmPassword}
                    onChange={(e) =>
                      setConfirmPassword(DOMPurify.sanitize(e.target.value))
                    }
                    className={`w-full pl-10 pr-12 py-3 ${themeClasses.BG_TERTIARY} border ${themeClasses.BORDER} rounded-lg ${themeClasses.TEXT_PRIMARY} placeholder-${themeClasses.TEXT_TERTIARY} focus:outline-none focus:ring-2 focus:ring-emerald-500 focus:border-transparent transition-all`}
                    placeholder="Confirm your password"
                    required
                  />
                  <button
                    type="button"
                    onClick={() => setShowConfirmPassword(!showConfirmPassword)}
                    className={`absolute right-3 top-1/2 transform -translate-y-1/2 ${themeClasses.TEXT_TERTIARY} hover:${themeClasses.TEXT_SECONDARY} transition-colors`}
                  >
                    {showConfirmPassword ? (
                      <EyeOff className="h-5 w-5" />
                    ) : (
                      <Eye className="h-5 w-5" />
                    )}
                  </button>
                </div>
              </div>

              {/* Submit Button */}
              <button
                type="submit"
                disabled={isLoading}
                className="w-full btn-primary py-3 flex items-center justify-center disabled:opacity-50 disabled:cursor-not-allowed"
              >
                {isLoading ? (
                  <>
                    <LoadingSpinner size="sm" className="mr-2" />
                    Creating account...
                  </>
                ) : (
                  "Create Account"
                )}
              </button>
            </form>

            {/* Sign In Link */}
            <div className="mt-6 text-center">
              <p className={themeClasses.TEXT_TERTIARY}>
                Already have an account?{" "}
                <Link
                  to="/login"
                  className="text-emerald-400 hover:text-emerald-300 font-medium transition-colors"
                >
                  Sign in now
                </Link>
              </p>
            </div>
          </div>
        </div>
      </div>
    </Layout>
  );
};

export default Signup;<|MERGE_RESOLUTION|>--- conflicted
+++ resolved
@@ -5,7 +5,7 @@
 import LoadingSpinner from "../components/LoadingSpinner";
 import { useAuth } from "@/contexts/AuthContext";
 import { useTheme } from "@/contexts/ThemeContext";
-import { getThemeClasses } from "@/lib/constants";
+import { getThemeClasses, SPACING_SCALE } from "@/lib/constants";
 import {
   validateEmail,
   validatePassword,
@@ -18,7 +18,6 @@
 import { VALIDATION_MESSAGES } from "../lib/validation";
 import { useFormError } from "@/hooks/useFormError";
 import DOMPurify from "dompurify";
-import { SPACING_SCALE } from "@/lib/constants";
 
 const Signup: React.FC = () => {
   const [email, setEmail] = useState("");
@@ -44,7 +43,6 @@
     clearError();
     setSuccess("");
 
-    // Sanitize inputs before validation and use
     const sanitizedEmail = DOMPurify.sanitize(email);
     const sanitizedPassword = DOMPurify.sanitize(password);
     const sanitizedConfirmPassword = DOMPurify.sanitize(confirmPassword);
@@ -85,9 +83,6 @@
     }
   };
 
-  const passwordStrength = getPasswordStrength(password);
-
-  // Real-time email validation
   const handleEmailChange = (value: string) => {
     const sanitized = DOMPurify.sanitize(value);
     setEmail(sanitized);
@@ -95,7 +90,6 @@
     setEmailFeedback(result.errors);
   };
 
-  // Real-time password validation
   const handlePasswordChange = (value: string) => {
     const sanitized = DOMPurify.sanitize(value);
     setPassword(sanitized);
@@ -105,30 +99,18 @@
     setPasswordLabel(passwordStrengthLabel(score));
   };
 
+  const passwordStrength = getPasswordStrength(password);
+
   return (
     <Layout>
       <div
         className="min-h-screen flex items-center justify-center"
         style={{ padding: `${SPACING_SCALE["2xl"]} ${SPACING_SCALE.md}` }}
       >
-        <div
-          className="max-w-md w-full"
-          style={{
-            display: "flex",
-            flexDirection: "column",
-            gap: SPACING_SCALE.xl,
-          }}
-        >
+        <div className="max-w-md w-full flex flex-col gap-12">
           {/* Header */}
           <div className="text-center">
-<<<<<<< HEAD
             <h2 className={`text-3xl font-bold mb-2 ${themeClasses.TEXT_PRIMARY}`}>
-=======
-            <h2
-              className="text-3xl font-bold text-white"
-              style={{ marginBottom: SPACING_SCALE.sm }}
-            >
->>>>>>> 445ba445
               Join the Guru Club
             </h2>
             <p className={themeClasses.TEXT_TERTIARY}>
@@ -137,46 +119,22 @@
           </div>
 
           {/* Form */}
-          <div
-            className="card-gradient rounded-xl"
-            style={{ padding: SPACING_SCALE.xl }}
-          >
-            <form
-              onSubmit={handleSubmit}
-              style={{
-                display: "flex",
-                flexDirection: "column",
-                gap: SPACING_SCALE.lg,
-              }}
-            >
+          <div className="card-gradient rounded-xl" style={{ padding: SPACING_SCALE.xl }}>
+            <form onSubmit={handleSubmit} className="flex flex-col gap-6">
               {error && (
-                <div
-                  className="bg-red-500/10 border border-red-500/20 text-red-400 rounded-lg text-sm"
-                  style={{ padding: `${SPACING_SCALE.sm} ${SPACING_SCALE.md}` }}
-                >
+                <div className="bg-red-500/10 border border-red-500/20 text-red-400 rounded-lg text-sm p-3">
                   {error}
                 </div>
               )}
-
               {success && (
-                <div
-                  className="bg-emerald-500/10 border border-emerald-500/20 text-emerald-400 rounded-lg text-sm"
-                  style={{ padding: `${SPACING_SCALE.sm} ${SPACING_SCALE.md}` }}
-                >
+                <div className="bg-emerald-500/10 border border-emerald-500/20 text-emerald-400 rounded-lg text-sm p-3">
                   {success}
                 </div>
               )}
 
               {/* Email */}
               <div>
-<<<<<<< HEAD
                 <label className={`block text-sm font-medium mb-2 ${themeClasses.TEXT_SECONDARY}`}>
-=======
-                <label
-                  className="block text-sm font-medium text-slate-300"
-                  style={{ marginBottom: SPACING_SCALE.xs }}
-                >
->>>>>>> 445ba445
                   Email Address
                 </label>
                 <div className="relative">
@@ -191,15 +149,7 @@
                   />
                 </div>
                 {email && emailFeedback.length > 0 && (
-                  <ul
-                    className="text-xs text-red-400"
-                    style={{
-                      marginTop: SPACING_SCALE.xs,
-                      display: "flex",
-                      flexDirection: "column",
-                      gap: SPACING_SCALE.xs,
-                    }}
-                  >
+                  <ul className="text-xs text-red-400 mt-1 space-y-1">
                     {emailFeedback.map((msg, i) => (
                       <li key={i}>{msg}</li>
                     ))}
@@ -209,14 +159,7 @@
 
               {/* Password */}
               <div>
-<<<<<<< HEAD
                 <label className={`block text-sm font-medium mb-2 ${themeClasses.TEXT_SECONDARY}`}>
-=======
-                <label
-                  className="block text-sm font-medium text-slate-300"
-                  style={{ marginBottom: SPACING_SCALE.xs }}
-                >
->>>>>>> 445ba445
                   Password
                 </label>
                 <div className="relative">
@@ -234,114 +177,46 @@
                     onClick={() => setShowPassword(!showPassword)}
                     className={`absolute right-3 top-1/2 transform -translate-y-1/2 ${themeClasses.TEXT_TERTIARY} hover:${themeClasses.TEXT_SECONDARY} transition-colors`}
                   >
-                    {showPassword ? (
-                      <EyeOff className="h-5 w-5" />
-                    ) : (
-                      <Eye className="h-5 w-5" />
-                    )}
+                    {showPassword ? <EyeOff className="h-5 w-5" /> : <Eye className="h-5 w-5" />}
                   </button>
                 </div>
 
                 {/* Password Requirements */}
-                {password && (
-                  <div
-                    style={{
-                      marginTop: SPACING_SCALE.xs,
-                      display: "flex",
-                      flexDirection: "column",
-                      gap: SPACING_SCALE.xs,
-                    }}
-                  >
+                <ul className="mt-2 space-y-1 text-xs">
+                  {[
+                    { label: "At least 8 characters", valid: passwordStrength.minLength },
+                    { label: "One uppercase letter", valid: passwordStrength.hasUpper },
+                    { label: "One lowercase letter", valid: passwordStrength.hasLower },
+                    { label: "One number", valid: passwordStrength.hasNumber },
+                  ].map(({ label, valid }, i) => (
+                    <li key={i} className={`flex items-center ${valid ? "text-emerald-400" : themeClasses.TEXT_TERTIARY}`}>
+                      <div className={`w-2 h-2 rounded-full mr-2 ${valid ? "bg-emerald-400" : themeClasses.BG_TERTIARY}`} />
+                      {label}
+                    </li>
+                  ))}
+                </ul>
+
+                {/* Password Strength Bar */}
+                <div className="mt-2">
+                  <div className="flex justify-between text-xs mb-1">
+                    <span className={themeClasses.TEXT_TERTIARY}>Strength:</span>
+                    <span className="text-emerald-400">{passwordLabel}</span>
+                  </div>
+                  <div className="w-full bg-slate-700 rounded-full h-2">
                     <div
-                      className={`text-xs flex items-center ${
-                        passwordStrength.minLength
-                          ? "text-emerald-400"
-                          : themeClasses.TEXT_TERTIARY
+                      className={`h-2 rounded-full ${
+                        passwordScore <= 1
+                          ? "bg-red-500"
+                          : passwordScore <= 2
+                          ? "bg-yellow-500"
+                          : passwordScore <= 3
+                          ? "bg-blue-500"
+                          : "bg-emerald-500"
                       }`}
-                    >
-                      <div
-                        className={`w-1.5 h-1.5 rounded-full mr-2 ${
-                          passwordStrength.minLength
-                            ? "bg-emerald-400"
-                            : themeClasses.BG_TERTIARY
-                        }`}
-                      />
-                      At least 8 characters
-                    </div>
-                    <div
-                      className={`text-xs flex items-center ${
-                        passwordStrength.hasUpper
-                          ? "text-emerald-400"
-                          : themeClasses.TEXT_TERTIARY
-                      }`}
-                    >
-                      <div
-                        className={`w-1.5 h-1.5 rounded-full mr-2 ${
-                          passwordStrength.hasUpper
-                            ? "bg-emerald-400"
-                            : themeClasses.BG_TERTIARY
-                        }`}
-                      />
-                      One uppercase letter
-                    </div>
-                    <div
-                      className={`text-xs flex items-center ${
-                        passwordStrength.hasLower
-                          ? "text-emerald-400"
-                          : themeClasses.TEXT_TERTIARY
-                      }`}
-                    >
-                      <div
-                        className={`w-1.5 h-1.5 rounded-full mr-2 ${
-                          passwordStrength.hasLower
-                            ? "bg-emerald-400"
-                            : themeClasses.BG_TERTIARY
-                        }`}
-                      />
-                      One lowercase letter
-                    </div>
-                    <div
-                      className={`text-xs flex items-center ${
-                        passwordStrength.hasNumber
-                          ? "text-emerald-400"
-                          : themeClasses.TEXT_TERTIARY
-                      }`}
-                    >
-                      <div
-                        className={`w-1.5 h-1.5 rounded-full mr-2 ${
-                          passwordStrength.hasNumber
-                            ? "bg-emerald-400"
-                            : themeClasses.BG_TERTIARY
-                        }`}
-                      />
-                      One number
-                    </div>
+                      style={{ width: `${(passwordScore / 4) * 100}%` }}
+                    />
                   </div>
-                )}
-
-                {/* Password Strength */}
-                {password && (
-                  <div className="mt-2">
-                    <div className="flex items-center justify-between text-xs mb-1">
-                      <span className={themeClasses.TEXT_TERTIARY}>Strength:</span>
-                      <span className="text-emerald-400">{passwordLabel}</span>
-                    </div>
-                    <div className="w-full bg-slate-700 rounded-full h-2">
-                      <div
-                        className={`h-2 rounded-full transition-all duration-300 ${
-                          passwordScore <= 1
-                            ? "bg-red-500"
-                            : passwordScore <= 2
-                            ? "bg-yellow-500"
-                            : passwordScore <= 3
-                            ? "bg-blue-500"
-                            : "bg-emerald-500"
-                        }`}
-                        style={{ width: `${(passwordScore / 4) * 100}%` }}
-                      />
-                    </div>
-                  </div>
-                )}
+                </div>
 
                 {password && passwordFeedback.length > 0 && (
                   <ul className="mt-1 text-xs text-red-400 space-y-0.5">
@@ -362,9 +237,7 @@
                   <input
                     type={showConfirmPassword ? "text" : "password"}
                     value={confirmPassword}
-                    onChange={(e) =>
-                      setConfirmPassword(DOMPurify.sanitize(e.target.value))
-                    }
+                    onChange={(e) => setConfirmPassword(DOMPurify.sanitize(e.target.value))}
                     className={`w-full pl-10 pr-12 py-3 ${themeClasses.BG_TERTIARY} border ${themeClasses.BORDER} rounded-lg ${themeClasses.TEXT_PRIMARY} placeholder-${themeClasses.TEXT_TERTIARY} focus:outline-none focus:ring-2 focus:ring-emerald-500 focus:border-transparent transition-all`}
                     placeholder="Confirm your password"
                     required
@@ -374,16 +247,12 @@
                     onClick={() => setShowConfirmPassword(!showConfirmPassword)}
                     className={`absolute right-3 top-1/2 transform -translate-y-1/2 ${themeClasses.TEXT_TERTIARY} hover:${themeClasses.TEXT_SECONDARY} transition-colors`}
                   >
-                    {showConfirmPassword ? (
-                      <EyeOff className="h-5 w-5" />
-                    ) : (
-                      <Eye className="h-5 w-5" />
-                    )}
+                    {showConfirmPassword ? <EyeOff className="h-5 w-5" /> : <Eye className="h-5 w-5" />}
                   </button>
                 </div>
               </div>
 
-              {/* Submit Button */}
+              {/* Submit */}
               <button
                 type="submit"
                 disabled={isLoading}
@@ -400,7 +269,7 @@
               </button>
             </form>
 
-            {/* Sign In Link */}
+            {/* Redirect to Login */}
             <div className="mt-6 text-center">
               <p className={themeClasses.TEXT_TERTIARY}>
                 Already have an account?{" "}
