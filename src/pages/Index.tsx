--- conflicted
+++ resolved
@@ -1,10 +1,17 @@
-<<<<<<< HEAD
 import React, { useEffect } from "react";
 import { Link, useNavigate } from "react-router-dom";
-import { Users, BarChart3, ArrowLeftRight } from "lucide-react";
+import {
+  Trophy,
+  TrendingUp,
+  Users,
+  ArrowRight,
+  ArrowLeftRight,
+  BarChart3,
+  Brain,
+} from "lucide-react";
 import { useAuth } from "@/contexts/AuthContext";
 import { useTheme } from "@/contexts/ThemeContext";
-import { getThemeClasses } from "@/lib/constants";
+import { getThemeClasses, SPACING_SCALE } from "@/lib/constants";
 import Layout from "@/components/Layout";
 import { motion } from "framer-motion";
 
@@ -13,14 +20,15 @@
   const { effectiveTheme } = useTheme();
   const themeClasses = getThemeClasses(effectiveTheme);
   const navigate = useNavigate();
-=======
-import React from "react";
-import { Link } from "react-router-dom";
-import { Trophy, TrendingUp, Users, ArrowRight, Brain } from "lucide-react";
-import Layout from "@/components/Layout";
-import { SPACING_SCALE } from "@/lib/constants";
 
-const Index: React.FC = () => {
+  useEffect(() => {
+    if (user) {
+      navigate("/dashboard");
+    }
+  }, [user, navigate]);
+
+  if (user) return null;
+
   return (
     <Layout>
       {/* Hero Section */}
@@ -44,10 +52,10 @@
             </div>
 
             <h1
-              className="text-4xl md:text-7xl font-bold text-white"
+              className={`text-4xl md:text-7xl font-bold ${themeClasses.TEXT_PRIMARY}`}
               style={{ marginBottom: SPACING_SCALE.xl, lineHeight: 1.1 }}
             >
-              Dominate Your
+              Dominate Your{" "}
               <span className="text-emerald-400 block">Fantasy League</span>
               <span
                 className="text-2xl md:text-4xl text-slate-300 block"
@@ -62,8 +70,7 @@
               style={{ marginBottom: SPACING_SCALE.xl }}
             >
               Make smarter decisions with advanced analytics, AI-powered
-              projections, and real-time market intelligence. Turn your fantasy
-              football passion into championship wins.
+              projections, and real-time market intelligence.
             </p>
           </div>
 
@@ -89,37 +96,6 @@
             >
               Sign In
             </Link>
-          </div>
-
-          {/* Stats */}
-          <div
-            className="grid grid-cols-2 md:grid-cols-4 max-w-2xl mx-auto"
-            style={{ gap: SPACING_SCALE.xl }}
-          >
-            <div className="text-center">
-              <div className="text-2xl md:text-3xl font-bold text-emerald-400">
-                95%
-              </div>
-              <div className="text-sm text-slate-400">Accuracy Rate</div>
-            </div>
-            <div className="text-center">
-              <div className="text-2xl md:text-3xl font-bold text-emerald-400">
-                50K+
-              </div>
-              <div className="text-sm text-slate-400">Users</div>
-            </div>
-            <div className="text-center">
-              <div className="text-2xl md:text-3xl font-bold text-emerald-400">
-                $2.1M
-              </div>
-              <div className="text-sm text-slate-400">Won</div>
-            </div>
-            <div className="text-center">
-              <div className="text-2xl md:text-3xl font-bold text-emerald-400">
-                24/7
-              </div>
-              <div className="text-sm text-slate-400">Updates</div>
-            </div>
           </div>
         </div>
       </section>
@@ -150,201 +126,57 @@
             className="grid grid-cols-1 md:grid-cols-2 lg:grid-cols-4"
             style={{ gap: SPACING_SCALE.xl }}
           >
-            <div className="bg-slate-800/50 border border-slate-700/50 rounded-xl p-6 text-center hover:bg-slate-800/70 transition-colors">
-              <div className="bg-emerald-500/20 w-12 h-12 rounded-xl flex items-center justify-center mx-auto mb-4">
-                <Brain className="h-6 w-6 text-emerald-400" />
-              </div>
-              <h3 className="text-lg font-semibold text-white mb-2">
-                Advanced Player Projections
-              </h3>
-              <p className="text-slate-400 text-sm">
-                AI-powered projections using advanced algorithms and real-time
-                data
-              </p>
-            </div>
->>>>>>> 445ba445
-
-  // Redirect authenticated users to dashboard
-  useEffect(() => {
-    if (user) {
-      navigate("/dashboard");
-    }
-  }, [user, navigate]);
-
-  if (user) return null;
-
-<<<<<<< HEAD
-  return (
-    <Layout>
-      <section className="min-h-screen flex flex-col items-center justify-center px-4 py-20">
-        <motion.div
-          initial={{ opacity: 0, y: 24 }}
-          animate={{ opacity: 1, y: 0 }}
-          transition={{ duration: 0.7, ease: "easeOut" }}
-          className="w-full max-w-3xl text-center mb-20"
-        >
-          <h1 className={`text-4xl md:text-6xl font-bold mb-6 ${themeClasses.TEXT_PRIMARY}`}
-            style={{ letterSpacing: "-0.02em" }}
-          >
-            Make smarter decisions<br className="hidden md:block" /> with advanced analytics
-          </h1>
-        </motion.div>
-
-        <motion.div
-          initial="hidden"
-          whileInView="visible"
-          viewport={{ once: true, amount: 0.3 }}
-          variants={{
-            hidden: {},
-            visible: { transition: { staggerChildren: 0.18 } },
-          }}
-          className="w-full max-w-6xl grid grid-cols-1 md:grid-cols-3 gap-12 px-4"
-        >
-          <motion.div
-            variants={{
-              hidden: { opacity: 0, y: 32 },
-              visible: { opacity: 1, y: 0, transition: { duration: 0.7, ease: "easeOut" } },
-            }}
-            className="flex flex-col items-center p-8"
-          >
-            <BarChart3 className="h-12 w-12 text-indigo-400 mb-6" />
-            <h3 className={`text-xl font-semibold mb-3 ${themeClasses.TEXT_PRIMARY}`}>Rankings</h3>
-            <p className={`text-base text-center ${themeClasses.TEXT_TERTIARY}`}>Dynamic, real-time rankings tailored to your league format.</p>
-          </motion.div>
-          <motion.div
-            variants={{
-              hidden: { opacity: 0, y: 32 },
-              visible: { opacity: 1, y: 0, transition: { duration: 0.7, ease: "easeOut" } },
-            }}
-            className="flex flex-col items-center p-8"
-          >
-            <Users className="h-12 w-12 text-sky-400 mb-6" />
-            <h3 className={`text-xl font-semibold mb-3 ${themeClasses.TEXT_PRIMARY}`}>League Integration</h3>
-            <p className={`text-base text-center ${themeClasses.TEXT_TERTIARY}`}>Connect all your leagues for unified management and insights.</p>
-          </motion.div>
-          <motion.div
-            variants={{
-              hidden: { opacity: 0, y: 32 },
-              visible: { opacity: 1, y: 0, transition: { duration: 0.7, ease: "easeOut" } },
-            }}
-            className="flex flex-col items-center p-8"
-          >
-            <ArrowLeftRight className="h-12 w-12 text-purple-400 mb-6" />
-            <h3 className={`text-xl font-semibold mb-3 ${themeClasses.TEXT_PRIMARY}`}>Trade Tool</h3>
-            <p className={`text-base text-center ${themeClasses.TEXT_TERTIARY}`}>AI-powered trade analytics using your rankings and insights.</p>
-          </motion.div>
-        </motion.div>
-=======
-            <div className="bg-slate-800/50 border border-slate-700/50 rounded-xl p-6 text-center hover:bg-slate-800/70 transition-colors">
-              <div className="bg-orange-500/20 w-12 h-12 rounded-xl flex items-center justify-center mx-auto mb-4">
-                <Users className="h-6 w-6 text-orange-400" />
-              </div>
-              <h3 className="text-lg font-semibold text-white mb-2">
-                League Integration
-              </h3>
-              <p className="text-slate-400 text-sm">
-                Connect all your leagues for unified management and insights
-              </p>
-            </div>
+            <FeatureCard
+              icon={<BarChart3 className="h-6 w-6 text-indigo-400" />}
+              title="Rankings"
+              description="Dynamic, real-time rankings tailored to your league format."
+              bgColor="indigo-500/20"
+            />
+            <FeatureCard
+              icon={<Users className="h-6 w-6 text-orange-400" />}
+              title="League Integration"
+              description="Connect all your leagues for unified management and insights."
+              bgColor="orange-500/20"
+            />
+            <FeatureCard
+              icon={<ArrowLeftRight className="h-6 w-6 text-purple-400" />}
+              title="Trade Tool"
+              description="AI-powered trade analytics using your rankings and insights."
+              bgColor="purple-500/20"
+            />
+            <FeatureCard
+              icon={<Brain className="h-6 w-6 text-emerald-400" />}
+              title="Projections"
+              description="AI-powered projections using advanced algorithms and real-time data."
+              bgColor="emerald-500/20"
+            />
           </div>
         </div>
-      </section>
-
-      {/* How It Works */}
-      <section
-        style={{ padding: `${SPACING_SCALE["2xl"]} ${SPACING_SCALE.md}` }}
-      >
-        <div className="max-w-4xl mx-auto">
-          <div
-            className="text-center"
-            style={{ marginBottom: SPACING_SCALE["2xl"] }}
-          >
-            <h2
-              className="text-3xl md:text-4xl font-bold text-white"
-              style={{ marginBottom: SPACING_SCALE.md }}
-            >
-              How It Works
-            </h2>
-            <p className="text-xl text-slate-400">
-              Three simple steps to fantasy football domination
-            </p>
-          </div>
-
-          <div
-            className="grid grid-cols-1 md:grid-cols-3"
-            style={{ gap: SPACING_SCALE.xl }}
-          >
-            <div className="text-center">
-              <div className="bg-emerald-500 w-12 h-12 rounded-full flex items-center justify-center mx-auto mb-4 text-white font-bold">
-                1
-              </div>
-              <h3 className="text-xl font-semibold text-white mb-3">
-                Connect Your League
-              </h3>
-              <p className="text-slate-400">
-                Link your fantasy platforms and we'll sync all your team data
-                automatically
-              </p>
-            </div>
-
-            <div className="text-center">
-              <div className="bg-emerald-500 w-12 h-12 rounded-full flex items-center justify-center mx-auto mb-4 text-white font-bold">
-                2
-              </div>
-              <h3 className="text-xl font-semibold text-white mb-3">
-                Get AI Insights
-              </h3>
-              <p className="text-slate-400">
-                Our advanced algorithms analyze thousands of data points to
-                provide actionable insights
-              </p>
-            </div>
-
-            <div className="text-center">
-              <div className="bg-emerald-500 w-12 h-12 rounded-full flex items-center justify-center mx-auto mb-4 text-white font-bold">
-                3
-              </div>
-              <h3 className="text-xl font-semibold text-white mb-3">
-                Dominate Your League
-              </h3>
-              <p className="text-slate-400">
-                Make data-driven decisions and watch your win rate soar to new
-                heights
-              </p>
-            </div>
-          </div>
-        </div>
-      </section>
-
-      {/* CTA Section */}
-      <section className="py-20 px-4 sm:px-6 lg:px-8">
-        <div className="max-w-4xl mx-auto text-center">
-          <div className="bg-gradient-to-r from-slate-800 to-slate-700 border border-slate-600/50 rounded-2xl p-12">
-            <h2 className="text-3xl md:text-4xl font-bold text-white mb-6">
-              Ready to Become a Fantasy Football Guru?
-            </h2>
-            <p className="text-xl text-slate-400 mb-8">
-              Join thousands of fantasy players who are already using data to
-              dominate their leagues.
-            </p>
-            <div className="flex flex-col sm:flex-row gap-4 justify-center">
-              <Link
-                to="/signup"
-                className="btn-primary px-8 py-4 text-lg inline-flex items-center justify-center group"
-              >
-                Start Your Free Trial
-                <ArrowRight className="ml-2 h-5 w-5 group-hover:translate-x-1 transition-transform" />
-              </Link>
-              <Link to="/login" className="btn-secondary px-8 py-4 text-lg">
-                Sign In
-              </Link>
-            </div>
-          </div>
-        </div>
->>>>>>> 445ba445
       </section>
     </Layout>
   );
 };
 
+const FeatureCard = ({
+  icon,
+  title,
+  description,
+  bgColor,
+}: {
+  icon: React.ReactNode;
+  title: string;
+  description: string;
+  bgColor: string;
+}) => (
+  <div className="bg-slate-800/50 border border-slate-700/50 rounded-xl p-6 text-center hover:bg-slate-800/70 transition-colors">
+    <div
+      className={`w-12 h-12 rounded-xl flex items-center justify-center mx-auto mb-4 bg-${bgColor}`}
+    >
+      {icon}
+    </div>
+    <h3 className="text-lg font-semibold text-white mb-2">{title}</h3>
+    <p className="text-slate-400 text-sm">{description}</p>
+  </div>
+);
+
 export default Index;