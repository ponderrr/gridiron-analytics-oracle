--- conflicted
+++ resolved
@@ -4,6 +4,7 @@
 import ErrorBoundary from "./ErrorBoundary";
 import LoadingSpinner from "@/components/LoadingSpinner";
 import ThemeToggle from "@/components/ui/ThemeToggle";
+import useLocalStorage from "@/hooks/useLocalStorage";
 import { User, LogOut } from "lucide-react";
 import {
   DropdownMenu,
@@ -16,8 +17,7 @@
 import FloatingNav from "./FloatingNav";
 import { Button } from "@/components/ui/button";
 import { useTheme } from "@/contexts/ThemeContext";
-import { Avatar, AvatarFallback, AvatarImage } from "@/components/ui/avatar";
-import { useUserProfile } from "@/hooks/useUserProfile";
+import Logo from "@/components/ui/Logo";
 
 interface LayoutProps {
   children: React.ReactNode;
@@ -52,21 +52,20 @@
 
 SidebarSkeleton.displayName = "SidebarSkeleton";
 
+
 const TopRightActions: React.FC = () => {
-  const { logout } = useAuth();
-  const { profile, isLoading } = useUserProfile();
+  const { user, logout } = useAuth();
+  const userDisplayName = user?.email ? user.email.split("@")[0] : "User";
+  const userEmail = user?.email || "";
   const { effectiveTheme } = useTheme();
 
   // Match nav pill style
   const pillBg = "bg-transparent";
-  const pillText =
-    effectiveTheme === "dark" ? "text-zinc-200" : "text-gray-700";
-  const pillOutline =
-    effectiveTheme === "dark"
-      ? "outline outline-2 outline-white outline-offset-0"
-      : "outline outline-2 outline-black outline-offset-0";
-  const pillFocus =
-    "focus-visible:outline-none focus-visible:ring-2 focus-visible:ring-offset-2 focus-visible:ring-offset-[var(--color-bg-primary)]";
+  const pillText = effectiveTheme === "dark" ? "text-zinc-200" : "text-gray-700";
+  const pillOutline = effectiveTheme === "dark"
+    ? "outline outline-2 outline-white outline-offset-0"
+    : "outline outline-2 outline-black outline-offset-0";
+  const pillFocus = "focus-visible:outline-none focus-visible:ring-2 focus-visible:ring-offset-2 focus-visible:ring-offset-[var(--color-bg-primary)]";
 
   return (
     <div className="fixed top-6 right-8 z-50 flex items-center gap-3">
@@ -89,7 +88,7 @@
             variant="ghost"
             size="sm"
             className={cn(
-              "flex items-center gap-1 rounded-full px-2 py-2 font-medium",
+              "flex items-center gap-2 rounded-full px-5 py-3 font-medium",
               pillBg,
               pillText,
               pillOutline,
@@ -97,62 +96,22 @@
               "transition-transform duration-200 hover:scale-105 active:scale-95"
             )}
           >
-<<<<<<< HEAD
             <User className="h-4 w-4" />
-            <span className={cn("text-sm font-medium", pillText)}>
-              {userDisplayName}
-            </span>
-          </Button>
-        </DropdownMenuTrigger>
-        <DropdownMenuContent
-          align="end"
-          className="w-56 border shadow bg-white dark:bg-zinc-900 rounded-xl mt-2"
-        >
-          <div className="px-3 py-2 text-sm text-gray-500 dark:text-zinc-300">
-            {userEmail}
-          </div>
-=======
-            {/* Avatar */}
-            <Avatar className="w-6 h-6">
-              <AvatarImage src={profile?.avatarUrl || undefined} />
-              <AvatarFallback>
-                {profile?.username?.charAt(0).toUpperCase() || "?"}
-              </AvatarFallback>
-            </Avatar>
-            {/* Username */}
-            <span className={cn("text-sm font-medium", pillText)}>
-              {profile?.username || "User"}
-            </span>
+            <span className={cn("text-sm font-medium", pillText)}>{userDisplayName}</span>
           </Button>
         </DropdownMenuTrigger>
         <DropdownMenuContent align="end" className="w-56 border shadow bg-white dark:bg-zinc-900 rounded-xl mt-2">
-          {/* Optionally show email or display name here if desired */}
-          {/* <div className="px-3 py-2 text-sm text-gray-500 dark:text-zinc-300">{profile?.email}</div> */}
->>>>>>> f2ea8ca8
+          <div className="px-3 py-2 text-sm text-gray-500 dark:text-zinc-300">{userEmail}</div>
           <DropdownMenuSeparator className="bg-gray-100 dark:bg-zinc-700" />
           <DropdownMenuItem asChild>
-            <a
-              href="/profile"
-              className="cursor-pointer text-gray-700 dark:text-zinc-200 hover:text-blue-600 dark:hover:text-white hover:bg-gray-50 dark:hover:bg-zinc-800 rounded transition-all"
-            >
-              Profile
-            </a>
+            <a href="/profile" className="cursor-pointer text-gray-700 dark:text-zinc-200 hover:text-blue-600 dark:hover:text-white hover:bg-gray-50 dark:hover:bg-zinc-800 rounded transition-all">Profile</a>
           </DropdownMenuItem>
           <DropdownMenuItem asChild>
-            <a
-              href="/settings"
-              className="cursor-pointer text-gray-700 dark:text-zinc-200 hover:text-blue-600 dark:hover:text-white hover:bg-gray-50 dark:hover:bg-zinc-800 rounded transition-all"
-            >
-              Settings
-            </a>
+            <a href="/settings" className="cursor-pointer text-gray-700 dark:text-zinc-200 hover:text-blue-600 dark:hover:text-white hover:bg-gray-50 dark:hover:bg-zinc-800 rounded transition-all">Settings</a>
           </DropdownMenuItem>
           <DropdownMenuSeparator className="bg-gray-100 dark:bg-zinc-700" />
-          <DropdownMenuItem
-            onClick={logout}
-            className="cursor-pointer text-gray-700 dark:text-zinc-200 hover:text-red-600 dark:hover:text-red-400 hover:bg-red-50 dark:hover:bg-zinc-800 rounded transition-all"
-          >
-            <LogOut className="h-4 w-4 mr-2" />
-            Logout
+          <DropdownMenuItem onClick={logout} className="cursor-pointer text-gray-700 dark:text-zinc-200 hover:text-red-600 dark:hover:text-red-400 hover:bg-red-50 dark:hover:bg-zinc-800 rounded transition-all">
+            <LogOut className="h-4 w-4 mr-2" />Logout
           </DropdownMenuItem>
         </DropdownMenuContent>
       </DropdownMenu>
@@ -163,6 +122,9 @@
 const Layout: React.FC<LayoutProps> = ({ children }) => {
   const { user, isLoading, authError } = useAuth();
   // Removed unused: const { effectiveTheme } = useTheme();
+
+  // Persist sidebar collapse state in localStorage
+  const [] = useLocalStorage("sidebar-collapsed", false);
 
   // Error state for auth failures
   if (authError) {
@@ -216,15 +178,11 @@
             {/* Floating top right actions */}
             <TopRightActions />
             {/* Main Content - this will scroll independently */}
-            <main className="flex-1 p-4 sm:p-6 lg:p-8 overflow-y-auto w-full">
-              {children}
-            </main>
+            <main className="flex-1 p-4 sm:p-6 lg:p-8 overflow-y-auto w-full">{children}</main>
             {/* Site-wide Footer - seamless, no border, matches background */}
             <footer className="bg-[var(--color-bg-primary)] py-6 w-full">
               <div className="text-center">
-                <p className="text-[var(--color-text-tertiary)] text-sm">
-                  © 2025 FF Meta — All rights reserved.
-                </p>
+                <p className="text-[var(--color-text-tertiary)] text-sm">© 2025 FF Meta — All rights reserved.</p>
               </div>
             </footer>
           </div>
@@ -242,19 +200,7 @@
           <div className="flex justify-between items-center h-16 backdrop-blur-md bg-transparent border-b border-b-transparent">
             {/* Logo */}
             <Link to="/" className="flex items-center space-x-3 group">
-              <div className="bg-indigo-500 p-2 rounded-lg group-hover:bg-indigo-400 transition-colors">
-                <img src="/logo.svg" alt="FF Meta Logo" className="h-6 w-6" />
-              </div>
-              <div>
-                <h1
-                  className={`text-xl font-bold text-[var(--color-text-primary)]`}
-                >
-                  FF Meta
-                </h1>
-                <p className="text-xs text-indigo-400 -mt-1">
-                  Your digital garden.
-                </p>
-              </div>
+              <Logo size="sm" className="group-hover:scale-105 transition-transform duration-200" />
             </Link>
             {/* Navigation */}
             <nav className="flex items-center space-x-4">
