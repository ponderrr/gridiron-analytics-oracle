--- conflicted
+++ resolved
@@ -1,5 +1,5 @@
-import React, { useMemo, useCallback, useState } from "react";
-import { Link, useNavigate } from "react-router-dom";
+import React, { useState } from "react";
+import { Link } from "react-router-dom";
 import { Trophy } from "lucide-react";
 import { useAuth } from "@/contexts/AuthContext";
 import { useTheme } from "@/contexts/ThemeContext";
@@ -11,14 +11,12 @@
   getThemeClasses,
   SPACING_SCALE,
 } from "@/lib/constants";
-import { THEME_CONSTANTS } from "@/lib/constants";
 import ThemeToggle from "@/components/ui/ThemeToggle";
 
 interface LayoutProps {
   children: React.ReactNode;
 }
 
-// Sidebar skeleton loader - moved outside to prevent recreation on every render
 const SidebarSkeleton = React.memo(() => {
   const { effectiveTheme } = useTheme();
   const themeClasses = getThemeClasses(effectiveTheme);
@@ -54,7 +52,6 @@
   const themeClasses = getThemeClasses(effectiveTheme);
   const [isMobileOpen, setIsMobileOpen] = useState(false);
 
-  // Error state for auth failures
   if (authError) {
     return (
       <div
@@ -85,7 +82,6 @@
     );
   }
 
-  // Loading state for auth initialization
   if (isLoading) {
     return (
       <div className={`min-h-screen flex w-full ${themeClasses.BG_PRIMARY}`}>
@@ -100,19 +96,17 @@
     );
   }
 
-  if (!!user) {
+  if (user) {
     return (
       <ErrorBoundary>
         <div
           className={`min-h-screen ${themeClasses.BG_PRIMARY} relative`}
           style={{ overflowX: "hidden" }}
         >
-          {/* Mobile sidebar overlay */}
           <AppSidebar
             isMobileOpen={isMobileOpen}
             setIsMobileOpen={setIsMobileOpen}
           />
-          {/* Mobile menu button */}
           <button
             className="fixed z-40 top-4 left-4 md:hidden bg-emerald-500 text-white rounded-full shadow-lg touch-target"
             style={{ minWidth: 44, minHeight: 44, padding: 12 }}
@@ -133,7 +127,6 @@
               <line x1="3" y1="18" x2="21" y2="18" />
             </svg>
           </button>
-          {/* Main content area with margin to account for fixed sidebar on desktop */}
           <div
             className="min-h-screen flex flex-col"
             style={{ marginLeft: "var(--sidebar-width, 18rem)" }}
@@ -144,95 +137,39 @@
             >
               {children}
             </main>
-            {/* Bottom nav for mobile */}
             <nav
               className="fixed bottom-0 left-0 w-full bg-white dark:bg-slate-900 border-t border-slate-200 dark:border-slate-700 flex justify-around items-center md:hidden z-50"
-              style={{
-                height: "4rem",
-                paddingBottom: "env(safe-area-inset-bottom, 0)",
-              }}
+              style={{ height: "4rem", paddingBottom: "env(safe-area-inset-bottom, 0)" }}
             >
-              <Link
-                to="/dashboard"
-                className="flex flex-col items-center justify-center touch-target"
-                aria-label="Dashboard"
-              >
-                <svg
-                  width="24"
-                  height="24"
-                  fill="none"
-                  stroke="currentColor"
-                  strokeWidth="2"
-                  strokeLinecap="round"
-                  strokeLinejoin="round"
-                >
+              <Link to="/dashboard" className="flex flex-col items-center justify-center touch-target" aria-label="Dashboard">
+                <svg width="24" height="24" fill="none" stroke="currentColor" strokeWidth="2" strokeLinecap="round" strokeLinejoin="round">
                   <path d="M3 13h2v-2H3v2zm4 0h2v-2H7v2zm4 0h2v-2h-2v2zm4 0h2v-2h-2v2zm4 0h2v-2h-2v2z" />
                 </svg>
                 <span className="text-xs mt-1">Dashboard</span>
               </Link>
-              <Link
-                to="/players"
-                className="flex flex-col items-center justify-center touch-target"
-                aria-label="Players"
-              >
-                <svg
-                  width="24"
-                  height="24"
-                  fill="none"
-                  stroke="currentColor"
-                  strokeWidth="2"
-                  strokeLinecap="round"
-                  strokeLinejoin="round"
-                >
+              <Link to="/players" className="flex flex-col items-center justify-center touch-target" aria-label="Players">
+                <svg width="24" height="24" fill="none" stroke="currentColor" strokeWidth="2" strokeLinecap="round" strokeLinejoin="round">
                   <circle cx="12" cy="12" r="10" />
                   <path d="M12 16v-4" />
                   <path d="M12 8h.01" />
                 </svg>
                 <span className="text-xs mt-1">Players</span>
               </Link>
-              <Link
-                to="/trade-analyzer"
-                className="flex flex-col items-center justify-center touch-target"
-                aria-label="Trade Analyzer"
-              >
-                <svg
-                  width="24"
-                  height="24"
-                  fill="none"
-                  stroke="currentColor"
-                  strokeWidth="2"
-                  strokeLinecap="round"
-                  strokeLinejoin="round"
-                >
+              <Link to="/trade-analyzer" className="flex flex-col items-center justify-center touch-target" aria-label="Trade Analyzer">
+                <svg width="24" height="24" fill="none" stroke="currentColor" strokeWidth="2" strokeLinecap="round" strokeLinejoin="round">
                   <path d="M16 17l-4 4m0 0l-4-4m4 4V3" />
                 </svg>
                 <span className="text-xs mt-1">Trade</span>
               </Link>
-              <Link
-                to="/settings"
-                className="flex flex-col items-center justify-center touch-target"
-                aria-label="Settings"
-              >
-                <svg
-                  width="24"
-                  height="24"
-                  fill="none"
-                  stroke="currentColor"
-                  strokeWidth="2"
-                  strokeLinecap="round"
-                  strokeLinejoin="round"
-                >
+              <Link to="/settings" className="flex flex-col items-center justify-center touch-target" aria-label="Settings">
+                <svg width="24" height="24" fill="none" stroke="currentColor" strokeWidth="2" strokeLinecap="round" strokeLinejoin="round">
                   <circle cx="12" cy="12" r="3" />
                   <path d="M19.4 15a1.65 1.65 0 0 0 .33 1.82l.06.06a2 2 0 0 1-2.83 2.83l-.06-.06a1.65 1.65 0 0 0-1.82-.33 1.65 1.65 0 0 0-1 1.51V21a2 2 0 0 1-4 0v-.09a1.65 1.65 0 0 0-1-1.51 1.65 1.65 0 0 0-1.82.33l-.06.06a2 2 0 0 1-2.83-2.83l.06-.06a1.65 1.65 0 0 0 .33-1.82 1.65 1.65 0 0 0-1.51-1H3a2 2 0 0 1 0-4h.09a1.65 1.65 0 0 0 1.51-1 1.65 1.65 0 0 0-.33-1.82l-.06-.06a2 2 0 0 1 2.83-2.83l.06.06a1.65 1.65 0 0 0 1.82.33h.09a1.65 1.65 0 0 0 1-1.51V3a2 2 0 0 1 4 0v.09c0 .66.38 1.26 1 1.51a1.65 1.65 0 0 0 1.82-.33l.06-.06a2 2 0 0 1 2.83 2.83l-.06.06a1.65 1.65 0 0 0-.33 1.82v.09c0 .66.38 1.26 1 1.51a1.65 1.65 0 0 0 1.51 1H21a2 2 0 0 1 0 4h-.09c-.66 0-1.26.38-1.51 1z" />
                 </svg>
                 <span className="text-xs mt-1">Settings</span>
               </Link>
             </nav>
-            {/* Site-wide Footer */}
-            <footer
-              className={`${themeClasses.BG_SECONDARY} border-t ${themeClasses.BORDER}`}
-              style={{ padding: `${SPACING_SCALE.md} ${SPACING_SCALE.xl}` }}
-            >
+            <footer className={`${themeClasses.BG_SECONDARY} border-t ${themeClasses.BORDER}`} style={{ padding: `${SPACING_SCALE.md} ${SPACING_SCALE.xl}` }}>
               <div className="text-center">
                 <p className={`${themeClasses.TEXT_TERTIARY} text-sm`}>
                   © 2025 FF Meta — All rights reserved.
@@ -245,71 +182,25 @@
     );
   }
 
-  // Public layout for non-authenticated users
+  // Public layout
   return (
-    <div className={`min-h-screen ${themeClasses.BG_PRIMARY}`}>
-<<<<<<< HEAD
-      {/* Transparent Navbar */}
-      <header className="sticky top-0 z-50 w-full">
+    <div className={`min-h-screen ${themeClasses.BG_PRIMARY} flex flex-col`}>
+      <header className={`${themeClasses.BG_HEADER} backdrop-blur-lg border-b ${themeClasses.BORDER} sticky top-0 z-50`}>
         <div className="max-w-7xl mx-auto px-4 sm:px-6 lg:px-8">
-          <div className="flex justify-between items-center h-16 backdrop-blur-md bg-transparent border-b border-b-transparent transition-all duration-300 ease-in-out">
-            {/* Logo */}
+          <div className="flex justify-between items-center h-16">
             <Link to="/" className="flex items-center space-x-3 group">
               <div className="bg-emerald-500 p-2 rounded-lg group-hover:bg-emerald-400 transition-colors">
-                <img src="/logo.svg" alt="FF Meta Logo" className="h-6 w-6" />
+                <Trophy className="h-6 w-6 text-white" />
               </div>
               <div>
                 <h1 className={`text-xl font-bold ${themeClasses.TEXT_PRIMARY}`}>{MESSAGE_CONSTANTS.APP_NAME}</h1>
                 <p className="text-xs text-emerald-400 -mt-1">{MESSAGE_CONSTANTS.APP_TAGLINE}</p>
-=======
-      {/* Header */}
-      <header
-        className={`${themeClasses.BG_HEADER} backdrop-blur-lg border-b ${themeClasses.BORDER} sticky top-0 z-50`}
-      >
-        <div
-          className="max-w-7xl mx-auto"
-          style={{ padding: `0 ${SPACING_SCALE.xl}` }}
-        >
-          <div
-            className="flex justify-between items-center"
-            style={{ height: SPACING_SCALE["2xl"] }}
-          >
-            {/* Logo */}
-            <Link to="/" className="flex items-center space-x-2 group">
-              <div
-                className="bg-emerald-500 rounded-lg group-hover:bg-emerald-400 transition-colors"
-                style={{ padding: SPACING_SCALE.sm }}
-              >
-                <Trophy className="h-6 w-6 text-white" />
-              </div>
-              <div>
-                <h1
-                  className={`text-xl font-bold ${themeClasses.TEXT_PRIMARY}`}
-                >
-                  {MESSAGE_CONSTANTS.APP_NAME}
-                </h1>
-                <p
-                  className="text-xs text-emerald-400"
-                  style={{ marginTop: `-${SPACING_SCALE.xs}` }}
-                >
-                  {MESSAGE_CONSTANTS.APP_TAGLINE}
-                </p>
->>>>>>> 445ba445
               </div>
             </Link>
-            {/* Navigation */}
-            <nav
-              className="flex items-center"
-              style={{ gap: SPACING_SCALE.md }}
-            >
+            <nav className="flex items-center gap-4">
               <Link
                 to="/login"
-<<<<<<< HEAD
                 className={`${themeClasses.TEXT_SECONDARY} hover:${themeClasses.TEXT_PRIMARY} px-4 py-2 rounded-full text-sm font-medium transition-colors hover:${themeClasses.BG_HOVER}`}
-=======
-                className={`${themeClasses.TEXT_SECONDARY} hover:${themeClasses.TEXT_PRIMARY} rounded-md text-sm font-medium transition-colors`}
-                style={{ padding: `${SPACING_SCALE.xs} ${SPACING_SCALE.md}` }}
->>>>>>> 445ba445
               >
                 Login
               </Link>
@@ -318,30 +209,10 @@
           </div>
         </div>
       </header>
-
-      {/* Main Content */}
       <main className="flex-1">{children}</main>
-
-<<<<<<< HEAD
-      {/* Simple Footer (no pill/rounded) */}
-      <footer className={`w-full py-6 mt-auto bg-transparent`}>
+      <footer className="w-full py-6 mt-auto bg-transparent">
         <div className="max-w-7xl mx-auto px-4 sm:px-6 lg:px-8 flex justify-center items-center text-sm">
           <span className={`${themeClasses.TEXT_TERTIARY}`}>© 2025 FF Meta</span>
-=======
-      {/* Footer */}
-      <footer
-        className={`${themeClasses.BG_SECONDARY} border-t ${themeClasses.BORDER} mt-auto`}
-      >
-        <div
-          className="max-w-7xl mx-auto"
-          style={{ padding: `0 ${SPACING_SCALE.xl} ${SPACING_SCALE["2xl"]}` }}
-        >
-          <div className="text-center">
-            <p className={`${themeClasses.TEXT_TERTIARY} text-sm`}>
-              © 2025 FF Meta — All rights reserved.
-            </p>
-          </div>
->>>>>>> 445ba445
         </div>
       </footer>
     </div>
@@ -349,7 +220,6 @@
 };
 
 Layout.displayName = "Layout";
-
 const MemoizedLayout = React.memo(Layout);
 MemoizedLayout.displayName = "MemoizedLayout";
 
